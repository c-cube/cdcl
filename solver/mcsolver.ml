--- conflicted
+++ resolved
@@ -627,10 +627,6 @@
 
   let slice_propagate f lvl =
     let a = add_atom f in
-<<<<<<< HEAD
-    L.debug 100 "atom added. growing heap...";
-=======
->>>>>>> e0ac6b31
     Iheap.grow_to_by_double env.order (St.nb_vars ());
     enqueue_bool a lvl (Semantic lvl)
 
